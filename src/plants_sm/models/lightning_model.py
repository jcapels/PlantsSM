from abc import abstractmethod
import os
from typing import Dict, Union
from plants_sm.models.model import Model
from plants_sm.data_structures.dataset.dataset import Dataset
from plants_sm.models.constants import FileConstants
from plants_sm.io.pickle import read_pickle, write_pickle
from torch.utils.data import TensorDataset, DataLoader
import lightning as L
import torch
from plants_sm.models._utils import _get_pred_from_proba, _convert_proba_to_unified_form, write_model_parameters_to_pickle
from plants_sm.models.constants import BINARY, FileConstants

from plants_sm.models._utils import _convert_proba_to_unified_form, \
    write_model_parameters_to_pickle

import numpy as np

class InternalLightningModel(Model):

    def __init__(self, module, batch_size: int = 32, devices="cpu", **trainer_kwargs) -> None:
        super().__init__()

        self.module = module
        self.batch_size = batch_size
        self.trainer_kwargs = trainer_kwargs
        if isinstance(devices, list):
            self.ddp = True
            self.trainer = L.Trainer(devices=devices, **trainer_kwargs)
        else:
            self.ddp = False
            self.trainer = L.Trainer(**trainer_kwargs)

        self.devices = devices

    def get_embedding(self, dataset):
        if isinstance(dataset, Dataset):
            predict_dataloader = self._preprocess_data(dataset, shuffle=False)
        else:
            predict_dataloader = dataset

        # the module has to have the return_embedding attribute
        self.module.return_embedding = True 
        embeddings = self.trainer.predict(self.module, predict_dataloader)
        # get a list of embeddings from the list of tuples
        embeddings = [embedding[1] for embedding in embeddings]
        embeddings = torch.cat(embeddings)
        return np.array(embeddings)
<<<<<<< HEAD
    
    def reset_weights(self):
        """
        refs:
            - https://discuss.pytorch.org/t/how-to-re-set-alll-parameters-in-a-network/20819/6
            - https://stackoverflow.com/questions/63627997/reset-parameters-of-a-neural-network-in-pytorch
            - https://pytorch.org/docs/stable/generated/torch.nn.Module.html
        """

        @torch.no_grad()
        def weight_reset(m):
            # - check if the current module has reset_parameters & if it's callabed called it on m
            reset_parameters = getattr(m, "reset_parameters", None)
            if callable(reset_parameters):
                m.reset_parameters()

        # Applies fn recursively to every submodule see: https://pytorch.org/docs/stable/generated/torch.nn.Module.html
        self.module.apply(fn=weight_reset)
=======
>>>>>>> 52d49ed5


    def _preprocess_data(self, dataset: Dataset, shuffle: bool = True) -> Dataset:
        """
        Preprocesses the data.

        Parameters
        ----------
        dataset: Dataset
            The dataset to preprocess.
        shuffle: bool
            Whether to shuffle the data

        Returns
        -------
        Dataset
            The preprocessed dataset.
        """
        tensors = []
        if isinstance(dataset.X, Dict):
            for instance in dataset.X.keys():
                tensor = torch.tensor(dataset.X[instance], dtype=torch.float)
                tensors.append(tensor)
        else:
            tensor = torch.tensor(dataset.X, dtype=torch.float)
            tensors.append(tensor)

        try:
            if dataset.y is not None:
                tensors.append(torch.tensor(dataset.y, dtype=torch.float))
        except ValueError:
            pass

        dataset = TensorDataset(
            *tensors
        )

        data_loader = DataLoader(
            dataset,
            shuffle=shuffle,
            batch_size=self.batch_size
        )
        return data_loader
    
<<<<<<< HEAD

=======
>>>>>>> 52d49ed5
    def _fit_data(self, train_dataset: Union[Dataset, TensorDataset], 
                  validation_dataset: Union[Dataset, TensorDataset]):
        """
        Fits the model to the data.

        Parameters
        ----------
        train_dataset: Dataset
            The dataset to fit the model to.
        validation_dataset: Dataset
            The dataset to validate the model on.
        """

        self.trainer = L.Trainer(devices=self.devices, **self.trainer_kwargs)
        if isinstance(train_dataset, Dataset):
            train_dataset_loader = self._preprocess_data(train_dataset)
        else:
            train_dataset_loader = train_dataset

        if validation_dataset is not None:
            if isinstance(train_dataset, Dataset):
                validation_dataloader = self._preprocess_data(validation_dataset, shuffle=False)
            else:
                validation_dataloader = validation_dataset
        if validation_dataset:
            self.trainer.fit(model=self.module, train_dataloaders=train_dataset_loader, val_dataloaders=validation_dataloader)
        else:
            self.trainer.fit(model=self.module, train_dataloaders=train_dataset_loader)

    def _predict_proba(self, dataset: Union[Dataset, TensorDataset], trainer = L.Trainer(accelerator="cpu")) -> Union[np.ndarray, list]:
        """
        Predicts the probabilities of the classes.

        Parameters
        ----------
        dataset: Dataset
            The dataset to predict the probabilities on.

        Returns
        -------
        Union[np.ndarray, list]
            np.ndarray if the network only has one output, list of np.ndarray if the network has multiple outputs.
        """
        if isinstance(dataset, Dataset):
            predict_dataloader = self._preprocess_data(dataset, shuffle=False)
        else:
            predict_dataloader = dataset

        predictions = trainer.predict(self.module, predict_dataloader)
        if type(predictions[0]) == tuple:
            len_tuple = len(predictions[0])
            new_predictions = [None] * len_tuple
            for i in range(len_tuple):
                new_predictions[i] = [prediction[i] for prediction in predictions]
                new_predictions[i] = torch.cat(new_predictions[i]).detach().cpu().numpy()
            predictions = new_predictions
        else:
            predictions = torch.cat(predictions)
            # convert to numpy array
            predictions = predictions.detach().cpu().numpy()
        return predictions


    def _predict(self, dataset: Union[Dataset, TensorDataset], trainer = L.Trainer(accelerator="cpu")) -> np.ndarray:
        """
        Predicts the classes.

        Parameters
        ----------
        dataset: Dataset
            The dataset to predict the classes on.

        Returns
        -------
        np.ndarray
            The predicted classes.
        """
        predictions = self._predict_proba(dataset, trainer)

        if type(predictions) == list:
            for i in range(len(predictions)):
                predictions[i] = _convert_proba_to_unified_form(self.module.problem_type, np.array(predictions[i]))
                predictions[i] = _get_pred_from_proba(self.module.problem_type, predictions[i])
        else:
            predictions = _convert_proba_to_unified_form(self.module.problem_type, np.array(predictions))
            predictions = _get_pred_from_proba(self.module.problem_type, predictions)

        return predictions
    
    @classmethod
    def _load(cls, path: str):
        """
        Loads the model from a file.

        Parameters
        ----------
        path: str
            The path to load the model from.
        """
        weights_path = os.path.join(path, FileConstants.LIGHTNING_WEIGHTS.value)
        model = read_pickle(os.path.join(path, FileConstants.LIGHTNING_MODEL_PKL.value))
        model_parameters = read_pickle(os.path.join(path, FileConstants.MODEL_PARAMETERS_PKL.value))
        model = model.load_from_checkpoint(weights_path,**model_parameters)
        model = cls(module=model)
        model.trainer = read_pickle(os.path.join(path, "trainer.pk"))
        return model

    def _save(self, path: str):
        """
        Saves the model to a file.

        Parameters
        ----------
        path: str
            The path to save the model to.
        """
        weights_path = os.path.join(path, FileConstants.LIGHTNING_WEIGHTS.value)
        self.trainer.save_checkpoint(weights_path)
        write_pickle(os.path.join(path, "trainer.pk"), self.trainer)
        write_pickle(os.path.join(path, FileConstants.LIGHTNING_MODEL_PKL.value), self.module.__class__)
<<<<<<< HEAD
        write_model_parameters_to_pickle(self.module._constructor_parameters, path)
=======
        write_model_parameters_to_pickle(self.module._contructor_parameters, path)
>>>>>>> 52d49ed5

    @property
    def history(self):
        """
        Returns the underlying model.
        """


class InternalLightningModule(L.LightningModule):

    def __init__(self, problem_type: str = BINARY, metric = None):
        """
        Initializes the model.

        Parameters
        ----------
        batch_size: int
            The batch size to use.
        """
        super().__init__()
        self.problem_type = problem_type
        self.metric = metric

        self._constructor_parameters = { "problem_type": problem_type }

        self.training_step_outputs = []
        self.validation_step_outputs = []
        self.training_step_y_true = []
        self.validation_step_y_true = []
        self.epoch_losses = []
        self._update_constructor_parameters()

    @abstractmethod
    def _update_constructor_parameters():
        pass

    @abstractmethod
    def compute_loss(self, logits, y):
        pass
        
    def training_step(self, batch, batch_idx):
        x, y = batch
        if not isinstance(x, list):
            x = [x]
        logits = self(x)
        loss = self.compute_loss(logits, y)
        logits = logits.detach().cpu()
        y = y.detach().cpu()
        
        self.training_step_outputs.append(logits)
        self.training_step_y_true.append(y)
        self.log("train_loss", loss.item(), on_epoch=True, 
                 prog_bar=True, logger=True, sync_dist=True)
        return loss
    
    def validation_step(self, batch, batch_idx):
        inputs, target = batch
        if not isinstance(inputs, list):
            inputs = [inputs]
        output = self(inputs)

        output = output.detach().cpu()
        target = target.detach().cpu()

        self.validation_step_outputs.append(output)
        self.validation_step_y_true.append(target)

    def on_train_epoch_end(self) -> None:

        if self.metric is not None:

            predictions = _convert_proba_to_unified_form(self.problem_type, torch.cat(self.training_step_outputs).detach().cpu().numpy())
            predictions = _get_pred_from_proba(self.problem_type, predictions)
            self.log("train_metric", self.metric(torch.cat(self.training_step_y_true).detach().cpu().numpy(), predictions), 
                     on_epoch=True, prog_bar=True, logger=True, sync_dist=True)
        
        self.training_step_outputs = []
        self.training_step_y_true = []
    
    def on_validation_epoch_end(self) -> None:

        loss = self.compute_loss(torch.cat(self.validation_step_outputs), 
                                 torch.cat(self.validation_step_y_true))
        self.log("val_loss", loss, on_epoch=True, prog_bar=True, logger=True, sync_dist=True)

        if self.metric is not None:
            predictions = _convert_proba_to_unified_form(self.problem_type, torch.cat(self.validation_step_outputs).detach().cpu().numpy())
            predictions = _get_pred_from_proba(self.problem_type, predictions)
            self.log("val_metric", self.metric(torch.cat(self.validation_step_y_true).detach().cpu().numpy(), predictions),
                    on_epoch=True, prog_bar=True, logger=True, sync_dist=True)

        self.validation_step_outputs = []
        self.validation_step_y_true = []

    
    def predict_step(self, batch):
        if len(batch) == 2:
            inputs, target = batch
        else:
            inputs = batch
        if not isinstance(inputs, list):
            inputs = [inputs]
        return self(inputs)
    <|MERGE_RESOLUTION|>--- conflicted
+++ resolved
@@ -13,6 +13,7 @@
 
 from plants_sm.models._utils import _convert_proba_to_unified_form, \
     write_model_parameters_to_pickle
+    write_model_parameters_to_pickle
 
 import numpy as np
 
@@ -46,7 +47,6 @@
         embeddings = [embedding[1] for embedding in embeddings]
         embeddings = torch.cat(embeddings)
         return np.array(embeddings)
-<<<<<<< HEAD
     
     def reset_weights(self):
         """
@@ -65,8 +65,6 @@
 
         # Applies fn recursively to every submodule see: https://pytorch.org/docs/stable/generated/torch.nn.Module.html
         self.module.apply(fn=weight_reset)
-=======
->>>>>>> 52d49ed5
 
 
     def _preprocess_data(self, dataset: Dataset, shuffle: bool = True) -> Dataset:
@@ -94,11 +92,13 @@
             tensor = torch.tensor(dataset.X, dtype=torch.float)
             tensors.append(tensor)
 
+
         try:
             if dataset.y is not None:
                 tensors.append(torch.tensor(dataset.y, dtype=torch.float))
         except ValueError:
             pass
+
 
         dataset = TensorDataset(
             *tensors
@@ -111,10 +111,7 @@
         )
         return data_loader
     
-<<<<<<< HEAD
-
-=======
->>>>>>> 52d49ed5
+
     def _fit_data(self, train_dataset: Union[Dataset, TensorDataset], 
                   validation_dataset: Union[Dataset, TensorDataset]):
         """
@@ -144,7 +141,7 @@
         else:
             self.trainer.fit(model=self.module, train_dataloaders=train_dataset_loader)
 
-    def _predict_proba(self, dataset: Union[Dataset, TensorDataset], trainer = L.Trainer(accelerator="cpu")) -> Union[np.ndarray, list]:
+    def _predict_proba(self, dataset: Union[Dataset, TensorDataset], trainer = L.Trainer(accelerator="cpu")) -> Union[Union[np.ndarray, list], list]:
         """
         Predicts the probabilities of the classes.
 
@@ -155,6 +152,8 @@
 
         Returns
         -------
+        Union[np.ndarray, list]
+            np.ndarray if the network only has one output, list of np.ndarray if the network has multiple outputs.
         Union[np.ndarray, list]
             np.ndarray if the network only has one output, list of np.ndarray if the network has multiple outputs.
         """
@@ -175,6 +174,17 @@
             predictions = torch.cat(predictions)
             # convert to numpy array
             predictions = predictions.detach().cpu().numpy()
+        if type(predictions[0]) == tuple:
+            len_tuple = len(predictions[0])
+            new_predictions = [None] * len_tuple
+            for i in range(len_tuple):
+                new_predictions[i] = [prediction[i] for prediction in predictions]
+                new_predictions[i] = torch.cat(new_predictions[i]).detach().cpu().numpy()
+            predictions = new_predictions
+        else:
+            predictions = torch.cat(predictions)
+            # convert to numpy array
+            predictions = predictions.detach().cpu().numpy()
         return predictions
 
 
@@ -202,6 +212,15 @@
             predictions = _convert_proba_to_unified_form(self.module.problem_type, np.array(predictions))
             predictions = _get_pred_from_proba(self.module.problem_type, predictions)
 
+
+        if type(predictions) == list:
+            for i in range(len(predictions)):
+                predictions[i] = _convert_proba_to_unified_form(self.module.problem_type, np.array(predictions[i]))
+                predictions[i] = _get_pred_from_proba(self.module.problem_type, predictions[i])
+        else:
+            predictions = _convert_proba_to_unified_form(self.module.problem_type, np.array(predictions))
+            predictions = _get_pred_from_proba(self.module.problem_type, predictions)
+
         return predictions
     
     @classmethod
@@ -214,12 +233,15 @@
         path: str
             The path to load the model from.
         """
+        weights_path = os.path.join(path, FileConstants.LIGHTNING_WEIGHTS.value)
+        model = read_pickle(os.path.join(path, FileConstants.LIGHTNING_MODEL_PKL.value))
         weights_path = os.path.join(path, FileConstants.LIGHTNING_WEIGHTS.value)
         model = read_pickle(os.path.join(path, FileConstants.LIGHTNING_MODEL_PKL.value))
         model_parameters = read_pickle(os.path.join(path, FileConstants.MODEL_PARAMETERS_PKL.value))
         model = model.load_from_checkpoint(weights_path,**model_parameters)
         model = cls(module=model)
         model.trainer = read_pickle(os.path.join(path, "trainer.pk"))
+        model.trainer = read_pickle(os.path.join(path, "trainer.pk"))
         return model
 
     def _save(self, path: str):
@@ -231,15 +253,12 @@
         path: str
             The path to save the model to.
         """
+        weights_path = os.path.join(path, FileConstants.LIGHTNING_WEIGHTS.value)
         weights_path = os.path.join(path, FileConstants.LIGHTNING_WEIGHTS.value)
         self.trainer.save_checkpoint(weights_path)
         write_pickle(os.path.join(path, "trainer.pk"), self.trainer)
         write_pickle(os.path.join(path, FileConstants.LIGHTNING_MODEL_PKL.value), self.module.__class__)
-<<<<<<< HEAD
-        write_model_parameters_to_pickle(self.module._constructor_parameters, path)
-=======
         write_model_parameters_to_pickle(self.module._contructor_parameters, path)
->>>>>>> 52d49ed5
 
     @property
     def history(self):
@@ -270,6 +289,11 @@
         self.training_step_y_true = []
         self.validation_step_y_true = []
         self.epoch_losses = []
+        self._update_constructor_parameters()
+
+    @abstractmethod
+    def _update_constructor_parameters():
+        pass
         self._update_constructor_parameters()
 
     @abstractmethod
@@ -284,8 +308,12 @@
         x, y = batch
         if not isinstance(x, list):
             x = [x]
+        if not isinstance(x, list):
+            x = [x]
         logits = self(x)
         loss = self.compute_loss(logits, y)
+        logits = logits.detach().cpu()
+        y = y.detach().cpu()
         logits = logits.detach().cpu()
         y = y.detach().cpu()
         
@@ -299,8 +327,12 @@
         inputs, target = batch
         if not isinstance(inputs, list):
             inputs = [inputs]
+        if not isinstance(inputs, list):
+            inputs = [inputs]
         output = self(inputs)
 
+        output = output.detach().cpu()
+        target = target.detach().cpu()
         output = output.detach().cpu()
         target = target.detach().cpu()
 
@@ -342,5 +374,11 @@
             inputs = batch
         if not isinstance(inputs, list):
             inputs = [inputs]
+        if len(batch) == 2:
+            inputs, target = batch
+        else:
+            inputs = batch
+        if not isinstance(inputs, list):
+            inputs = [inputs]
         return self(inputs)
     