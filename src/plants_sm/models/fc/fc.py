--- conflicted
+++ resolved
@@ -43,9 +43,10 @@
         self.final_relu = nn.ReLU()
         self.final_batch_norm = nn.BatchNorm1d(output_size)
 
-<<<<<<< HEAD
     def _forward_initial_layers(self, x):
-        out = self.fc_initial(x)
+
+        if type(x) == list:
+            out = self.fc_initial(x)
         if self.batch_norm and x.shape[0] > 1:
             out = self.batch_norm_initial(out)
         out = self.relu_initial(out)
@@ -64,12 +65,6 @@
 
     def forward(self, x, return_embedding=False):
         x = x[0]
-=======
-    def forward(self, x):
-
-        if type(x) == list:
-            x = x[0]
->>>>>>> 52d49ed5
 
         if len(self.hidden_sizes) != 0:
             if self.layers_to_freeze > 0:
