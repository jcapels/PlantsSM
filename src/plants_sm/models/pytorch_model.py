import logging
import os
from logging.handlers import TimedRotatingFileHandler
from typing import Callable, Union, Tuple, List, Dict

import numpy as np
import pandas as pd
from torch import nn, Tensor
from torch.nn.modules.loss import _Loss
from torch.optim import Adam, Optimizer
from torch.optim.lr_scheduler import ReduceLROnPlateau
from torch.utils.data import TensorDataset, DataLoader
from torch.utils.tensorboard import SummaryWriter

from plants_sm.data_structures.dataset import Dataset
from plants_sm.io.pickle import read_pickle, write_pickle
from plants_sm.models._utils import _convert_proba_to_unified_form, \
    write_model_parameters_to_pickle, array_from_tensor, array_reshape
from plants_sm.models.constants import REGRESSION, QUANTILE, BINARY, FileConstants
from plants_sm.models.model import Model
import torch


class PyTorchModel(Model):

    def __init__(self, model: nn.Module, loss_function: _Loss, optimizer: Optimizer = None,
                 scheduler: ReduceLROnPlateau = None, epochs: int = 32, batch_size: int = 32,
                 patience: int = 4, validation_metric: Callable = None, problem_type: str = BINARY,
                 device: Union[str, torch.device] = torch.device('cuda' if torch.cuda.is_available() else 'cpu'),
                 trigger_times: int = 0, last_loss: int = None, progress: int = 100, logger_path: str = None):

        """
        Constructor for PyTorchModel

        Parameters
        ----------
        model: nn.Module
            PyTorch model
        loss_function: _Loss
            PyTorch loss function
        optimizer: Optimizer
            PyTorch optimizer
        scheduler: ReduceLROnPlateau
            PyTorch scheduler
        epochs: int
            Number of epochs
        batch_size: int
            Batch size
        patience: int
            Number of epochs to wait before early stopping
        validation_metric: Callable
            Sklearn metric function to use for validation
        problem_type: str
            Type of problem
        device: Union[str, torch.device]
            Device to use for training
        trigger_times: int
            Number of times the model has been triggered
        last_loss: int
            Last loss value
        progress: int
            Number of batches to wait before logging progress
        logger_path: str
            Path to save the logger
        """

        super().__init__()

        formatter = logging.Formatter('%(asctime)s %(name)s %(levelname)s %(message)s')
        if logger_path:
            handler = TimedRotatingFileHandler(logger_path, when='midnight', backupCount=30)
        else:
            handler = TimedRotatingFileHandler('./pytorch_model.log', when='midnight', backupCount=20)
        handler.setFormatter(formatter)

        self.logger = logging.getLogger(__name__)
        self.logger.addHandler(handler)
        self.logger.setLevel(logging.DEBUG)

        self.device = device
        self.model = model.to(self.device)
        self.loss_function = loss_function
        self.optimizer = optimizer
        self.progress = progress
        self.scheduler = scheduler
        self.epochs = epochs
        self.batch_size = batch_size
        self.patience = patience
        self.validation_metric = validation_metric
        self.problem_type = problem_type
        self.trigger_times = trigger_times
        self.last_loss = last_loss

        loss_dataframe = pd.DataFrame(columns=["epoch", "train_loss", "valid_loss"])
        loss_dataframe.set_index("epoch", inplace=True)

        metric_dataframe = pd.DataFrame(columns=["epoch", "train_metric_result", "valid_metric_result"])
        metric_dataframe.set_index("epoch", inplace=True)

        self._history = {'loss': loss_dataframe,
                         'metric_results': metric_dataframe}

        self.writer = SummaryWriter()

        if not self.optimizer:
            self.optimizer = Adam(self.model.parameters())
        if not self.scheduler:
            self.scheduler = ReduceLROnPlateau(self.optimizer, 'min')

    @property
    def history(self) -> dict:
        """
        Get the history of the model

        Returns
        -------
        dict
            History of the model
        """
        return self._history

    @staticmethod
    def _read_pytorch_model(path: str) -> nn.Module:
        """
        Read the model from the specified path.

        Parameters
        ----------
        path: str
            Path to read the model from

        Returns
        -------
        torch.nn.Module
        """
        weights_path = os.path.join(path, FileConstants.PYTORCH_MODEL_WEIGHTS.value)
        model = read_pickle(os.path.join(path, FileConstants.PYTORCH_MODEL_PKL.value))
        model.load_state_dict(torch.load(weights_path))
        model.eval()
        return model

    @staticmethod
    def _save_pytorch_model(model: nn.Module, path: str) -> None:
        """
        Save the model to the specified path.

        Parameters
        ----------
        model: torch.nn.Module
            Model to be saved
        path: str
            Path to save the model

        Returns
        -------

        """
        weights_path = os.path.join(path, FileConstants.PYTORCH_MODEL_WEIGHTS.value)
        torch.save(model.state_dict(), weights_path)
        write_pickle(os.path.join(path, FileConstants.PYTORCH_MODEL_PKL.value), model)

    def _save(self, path: str):
        """
        Save the model to a file
        This method is called by the save method and needs to have all the parameters one wants to save in the model.

        Parameters
        ----------
        path: str
            Path to save the model

        Returns
        -------
        """
        self._save_pytorch_model(self.model, path)

        model_parameters = {
            'loss_function': self.loss_function,
            'optimizer': self.optimizer,
            'scheduler': self.scheduler,
            'epochs': self.epochs,
            'batch_size': self.batch_size,
            'patience': self.patience,
            'validation_metric': self.validation_metric,
            'problem_type': self.problem_type,
            'device': self.device,
            'trigger_times': self.trigger_times,
            'last_loss': self.last_loss,
            'progress': self.progress
        }

        write_model_parameters_to_pickle(model_parameters, path)

    @classmethod
    def _load(cls, path: str) -> 'PyTorchModel':
        """
        Load the model from a file

        Parameters
        ----------
        path: str
            Path to load the model

        """
        model = cls._read_pytorch_model(path)
        model_parameters = read_pickle(os.path.join(path, FileConstants.MODEL_PARAMETERS_PKL.value))
        return cls(model, **model_parameters)

    def _preprocess_data(self, dataset: Dataset, shuffle: bool = True) -> DataLoader:
        """
        Preprocess the data for training

        Parameters
        ----------
        dataset: Dataset
            Dataset to preprocess
        shuffle: bool
            Whether to shuffle the data

        Returns
        -------
        DataLoader
            Preprocessed data
        """

        tensors = []
        if isinstance(dataset.X, Dict):
            for instance in dataset.X.keys():
                tensor = torch.tensor(dataset.X[instance], dtype=torch.float)
                tensors.append(tensor)
        else:
            tensor = torch.tensor(dataset.X, dtype=torch.float)
            tensors.append(tensor)
        if dataset.y is not None:
            tensors.append(torch.tensor(dataset.y, dtype=torch.float))
        dataset = TensorDataset(
            *tensors
        )

        data_loader = DataLoader(
            dataset,
            shuffle=shuffle,
            batch_size=self.batch_size
        )
        return data_loader

    def _validate(self, validation_set: DataLoader) -> Tuple[float, float]:
        """
        Validate the model

        Parameters
        ----------
        validation_set: DataLoader
            Validation set

        Returns
        -------
        Tuple[float, float]
            Validation loss and validation metric result
        """
        self.model.eval()
        loss_total = 0
        predictions, actuals = np.empty(shape=(0, 1)), np.empty(shape=(0, 1))
        len_valid_dataset = len(validation_set)
        with torch.no_grad():
            for i, inputs_targets in enumerate(validation_set):
                inputs, targets = inputs_targets[:-1], inputs_targets[-1]
                for j, inputs_elem in enumerate(inputs):
                    inputs[j] = inputs_elem.to(self.device)

                targets = targets.to(self.device)
                output = self.model(inputs)

                y_hat = array_from_tensor(output)
                actual = array_from_tensor(targets)

                predictions = np.concatenate((predictions, y_hat))
                actuals = np.concatenate((actuals, actual))

                loss = self.loss_function(output, targets)
                loss_total += loss.item()

                if i % self.progress == 0:
                    self.logger.info(f'Validation set: [{i}/{len_valid_dataset}] loss: {loss.item():.8}')

        validation_metric_result = None
        if self.validation_metric:
            predictions = self.get_pred_from_proba(np.array(predictions))
            validation_metric_result = self.validation_metric(actuals, predictions)

        return loss_total / len_valid_dataset, validation_metric_result

    def _train(self, inputs_targets: Tensor) -> Tuple[np.ndarray, np.ndarray, Tensor]:
        """
        Train the model

        Parameters
        ----------
        inputs_targets: Tensor
            Inputs and targets

        Returns
        -------
        Tuple[List[float], List[float], Tensor]
            Loss, predictions, targets
        """

        inputs, targets = inputs_targets[:-1], inputs_targets[-1]

        for j, inputs_elem in enumerate(inputs):
            inputs[j] = inputs_elem.to(self.device)

        targets = targets.to(self.device)

        self.optimizer.zero_grad()

        output = self.model(inputs)
        # Zero the gradients

        # Forward and backward propagation
        loss = self.loss_function(output, targets)
        loss.backward()
        self.optimizer.step()

        actual = array_from_tensor(targets)
        actual = array_reshape(actual)

        yhat = array_from_tensor(output)
        yhat = array_reshape(yhat)

        return actual, yhat, loss

    def _register_history(self, loss: float, epoch: int, metric_result: float, train: bool = True) -> None:
        """
        Register the history of the model

        Parameters
        ----------
        loss: float
            Loss
        epoch: int
            Epoch
        metric_result: float
            Metric result
        train: bool
            Whether it is training or validation
        """
        dataset_type = "train" if train else "valid"

        self.writer.add_scalar(f"Loss/{dataset_type}", loss, epoch)
        self._history["loss"].at[epoch - 1, f"{dataset_type}_loss"] = loss
        self.writer.add_scalar(f"Metric/{dataset_type}", metric_result, epoch)
        self._history["metric_results"].at[epoch - 1, f"{dataset_type}_metric_result"] = metric_result

    def _early_stopping(self, validation_dataset: DataLoader, epoch: int) -> Union[nn.Module, None]:
        """
        Early stopping

        Parameters
        ----------
        validation_dataset: DataLoader
            Validation dataset
        epoch: int
            Epoch

        Returns
        -------
        Union[nn.Module, None]
            Model or None
        """

        # Early stopping
        current_loss, validation_metric_result = self._validate(validation_dataset)
        self.logger.info(
            f'Validation loss: {current_loss:.8}; Validation metric: {validation_metric_result:.8}')
        if current_loss >= self.last_loss:
            self.trigger_times += 1

            if self.trigger_times >= self.patience:
                return self.model

        else:
            self.trigger_times = 0

        self._register_history(current_loss, epoch, validation_metric_result, train=False)

        self.last_loss = current_loss

    def _train_epoch(self, train_dataset: DataLoader, epoch: int, len_train_dataset: int,
                     validation_dataset: DataLoader = None) -> Union[nn.Module, None]:
        """
        Train the model for one epoch

        Parameters
        ----------
        train_dataset: DataLoader
            Training dataset
        epoch: int
            Epoch
        len_train_dataset: int
            Length of the training dataset
        validation_dataset: DataLoader
            Validation dataset

        Returns
        -------
        Union[nn.Module, None]
            Model
        """
        self.model.train()
        loss_total = 0
        predictions, actuals = np.empty(shape=(0,)), np.empty(shape=(0,))
        for i, inputs_targets in enumerate(train_dataset):
            actual, yhat, loss = self._train(inputs_targets)

            predictions = np.concatenate((predictions, yhat))
            actuals = np.concatenate((actuals, actual))
            loss_total += loss.item()
            # Show progress
            if i % self.progress == 0 or i == len_train_dataset - 1:
                self.logger.info(f'[{epoch}/{self.epochs}, {i}/{len_train_dataset}] loss: {loss.item():.8}')

                predictions = self.get_pred_from_proba(predictions)
                validation_metric_result = self.validation_metric(actuals, predictions)

                self.logger.info(f'[{epoch}/{self.epochs}, {i}/{len_train_dataset}] '
                                 f'metric result: {validation_metric_result:.8}')

        loss = loss_total / len_train_dataset

        predictions = self.get_pred_from_proba(predictions)
        validation_metric_result = self.validation_metric(actuals, predictions)
        self.logger.info(
            f'Training loss: {loss:.8};  Metric result: {validation_metric_result:.8}')
        self._register_history(loss, epoch, validation_metric_result)

        if validation_dataset:
            return self._early_stopping(validation_dataset, epoch)
        else:
            return None

    def _fit_data(self, train_dataset: Dataset, validation_dataset: Dataset = None) -> nn.Module:
        """
        Fit the model to the data

        Parameters
        ----------
        train_dataset: Dataset
            Training dataset
        validation_dataset: Dataset
            Validation dataset

        Returns
        -------
        nn.Module
            Trained model
        """

        self.last_loss = 100
        self.trigger_times = 0

        self.logger.info("starting to fit the data...")

        if train_dataset.batch_size is None:
            train_dataset = self._preprocess_data(train_dataset)
            if validation_dataset:
                validation_dataset = self._preprocess_data(validation_dataset)

        len_train_dataset = len(train_dataset)

        for epoch in range(1, self.epochs + 1):
<<<<<<< HEAD
            self.model.train()
            loss_total = 0
            predictions, actuals = np.empty(shape=(0, 1)), np.empty(shape=(0, 1))
            for i, inputs_targets in enumerate(train_dataset):
                actual, yhat, loss = self._train(inputs_targets)

                predictions = np.concatenate((predictions, yhat))
                actuals = np.concatenate((actuals, actual))
                loss_total += loss.item()
                # Show progress
                if i % self.progress == 0 or i == len_train_dataset - 1:
                    self.logger.info(f'[{epoch}/{self.epochs}, {i}/{len_train_dataset}] loss: {loss.item():.8}')
                    predictions = self.get_pred_from_proba(predictions)
                    validation_metric_result = self.validation_metric(actuals, predictions)
                    self.logger.info(f'[{epoch}/{self.epochs}, {i}/{len_train_dataset}] '
                                     f'metric result: {validation_metric_result:.8}')
=======
            self._train_epoch(train_dataset, epoch, len_train_dataset, validation_dataset)
>>>>>>> ab67ed08

            self._write_model_check_points(epoch)

            self.scheduler.step(self.last_loss)

        self.writer.flush()
        return self.model

    def _write_model_check_points(self, epoch: int) -> None:
        """
        Write the model checkpoints for tensorboard.

        Parameters
        ----------
        epoch: int
            Epoch
        """

        os.makedirs("./.model_checkpoints", exist_ok=True)
        os.makedirs(f"./.model_checkpoints/{self.model.__class__.__name__}/epoch_{epoch}", exist_ok=True)
        torch.save(self.model.state_dict(), f"./.model_checkpoints/{self.model.__class__.__name__}/epoch_{epoch}"
                                            f"/model.pt")

    def get_pred_from_proba(self, y_pred_proba: np.ndarray) -> np.ndarray:
        """
        Get the prediction from the probability

        Parameters
        ----------
        y_pred_proba: list
            List of probabilities
        Returns
        -------
        np.ndarray
            Array of predictions
        """
        if self.problem_type == BINARY:
            y_pred = np.array([1 if pred >= 0.5 else 0 for pred in y_pred_proba])
        elif self.problem_type == REGRESSION:
            y_pred = y_pred_proba
        elif self.problem_type == QUANTILE:
            y_pred = y_pred_proba
        else:
            y_pred = []
            if not len(y_pred_proba) == 0:
                y_pred = np.argmax(y_pred_proba, axis=1)
                return y_pred

        y_pred = array_reshape(y_pred)
        return y_pred

    def _predict_proba(self, dataset: Dataset) -> np.ndarray:
        """
        Predicts the probability of each class for each sample in the dataset.

        Parameters
        ----------
        dataset: Dataset
            Dataset to predict on

        Returns
        -------
        np.ndarray
            Array of prediction probabilities
        """

        dataset = self._preprocess_data(dataset, shuffle=False)

        if self.problem_type in [REGRESSION, QUANTILE]:
            y_pred = self.model.predict(dataset)
            return y_pred

        self.model.eval()
        predictions, actuals = np.empty(shape=(0, 1)), np.empty(shape=(0, 1))

        # the "shuffle" argument always has to be False in predicting probabilities in an evaluation context

        with torch.no_grad():
            for i, inputs_targets in enumerate(dataset):
                inputs, targets = inputs_targets[:-1], inputs_targets[-1]
                for j, inputs_elem in enumerate(inputs):
                    inputs[j] = inputs_elem.to(self.device)

                targets.to(self.device)
                yhat = self.model(inputs)

                targets = array_from_tensor(targets)
                targets = array_reshape(targets)

                yhat = array_from_tensor(yhat)
                yhat = array_reshape(yhat)

                predictions = np.concatenate((predictions, yhat))
                actuals = np.concatenate((actuals, targets))

        return _convert_proba_to_unified_form(self.problem_type, np.array(predictions))

    def _predict(self, dataset: Dataset) -> np.ndarray:
        """
        Predicts the class for each sample in the dataset.

        Parameters
        ----------
        dataset: Dataset
            Dataset to predict on

        Returns
        -------
        np.ndarray
            Array of predictions
        """
        y_pred_proba = self._predict_proba(dataset)
        y_pred = self.get_pred_from_proba(y_pred_proba)
        return y_pred<|MERGE_RESOLUTION|>--- conflicted
+++ resolved
@@ -461,34 +461,14 @@
 
         self.logger.info("starting to fit the data...")
 
-        if train_dataset.batch_size is None:
-            train_dataset = self._preprocess_data(train_dataset)
-            if validation_dataset:
-                validation_dataset = self._preprocess_data(validation_dataset)
+        train_dataset = self._preprocess_data(train_dataset)
+        if validation_dataset:
+            validation_dataset = self._preprocess_data(validation_dataset)
 
         len_train_dataset = len(train_dataset)
 
         for epoch in range(1, self.epochs + 1):
-<<<<<<< HEAD
-            self.model.train()
-            loss_total = 0
-            predictions, actuals = np.empty(shape=(0, 1)), np.empty(shape=(0, 1))
-            for i, inputs_targets in enumerate(train_dataset):
-                actual, yhat, loss = self._train(inputs_targets)
-
-                predictions = np.concatenate((predictions, yhat))
-                actuals = np.concatenate((actuals, actual))
-                loss_total += loss.item()
-                # Show progress
-                if i % self.progress == 0 or i == len_train_dataset - 1:
-                    self.logger.info(f'[{epoch}/{self.epochs}, {i}/{len_train_dataset}] loss: {loss.item():.8}')
-                    predictions = self.get_pred_from_proba(predictions)
-                    validation_metric_result = self.validation_metric(actuals, predictions)
-                    self.logger.info(f'[{epoch}/{self.epochs}, {i}/{len_train_dataset}] '
-                                     f'metric result: {validation_metric_result:.8}')
-=======
             self._train_epoch(train_dataset, epoch, len_train_dataset, validation_dataset)
->>>>>>> ab67ed08
 
             self._write_model_check_points(epoch)
 
