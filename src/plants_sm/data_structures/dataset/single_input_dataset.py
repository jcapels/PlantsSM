--- conflicted
+++ resolved
@@ -1,9 +1,6 @@
-<<<<<<< HEAD
 import warnings
 from typing import Any, List, Union, Dict, Iterable
-=======
 from typing import Any, Iterable, List, Union, Dict
->>>>>>> 54bf963b
 
 import numpy as np
 import pandas as pd
@@ -76,12 +73,6 @@
             self.dataframe = dataframe
 
             if labels_field is not None:
-<<<<<<< HEAD
-                if not isinstance(labels_field, List):
-                    self._labels_names = [labels_field]
-                else:
-                    self._labels_names = labels_field
-=======
 
                 if isinstance(labels_field, slice):
 
@@ -103,7 +94,6 @@
                 self._labels = self.dataframe.loc[:, self.labels_names].T.to_dict('list')
             else:
                 self._labels = None
->>>>>>> 54bf963b
 
             if self._features_fields:
                 self._features = \
