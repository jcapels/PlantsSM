from esm import Alphabet
from torch import nn
from tqdm import tqdm

from plants_sm.data_structures.dataset import Dataset
from plants_sm.featurization._utils import call_set_features_names
from plants_sm.featurization.proteins.bio_embeddings._esm_utils import TorchSpawner
from plants_sm.featurization.proteins.bio_embeddings.constants import ESM_DIMENSIONS, ESM_FUNCTIONS, ESM_LAYERS
from plants_sm.transformation.transformer import Transformer

from fairscale.nn.data_parallel import FullyShardedDataParallel as FSDP
from fairscale.nn.wrap import enable_wrap, wrap

import torch
from plants_sm.parallelisation.torch_spawner import ESMModel


class ESMEncoder(Transformer):
    """
    It encodes protein sequences with the embedding layer of the pre-trained model ESM-1B.
    The Esm1bEncoder operates only over pandas DataFrame.

    Parameters
    ----------
    batch_size: int, optional (default=16)
        The batch size to be used in the encoding process. Higher batch sizes can lead to OOM issues.
    esm_function: str, optional (default="esm1b_t33_650M_UR50S")
        The ESM function to be used.
    device: str, optional (default="cpu")
        The device to be used for the encoding process.
    num_gpus: int, optional (default=None)
        The number of GPUs to be used for the encoding process.
    output_dim: int, optional (default=2)
        The output dimension of the model.
    """

    batch_size: int = 16
    features_names = list = []
    esm_function: str = "esm2_t6_8M_UR50D"
    device: str = "cpu"
    num_gpus: int = None
    output_dim: int = 2
    return_contacts: bool = False

    def set_features_names(self):
        """
        Set the features names of the encoded dataset.
        """
        self.features_names = [f"ESM_{self.esm_function}_{i}" for i in range(ESM_DIMENSIONS[self.esm_function])]

    def _fit(self, dataset: Dataset, instance_type: str) -> 'ESMEncoder':
        """
        Fit the ESM. It loads the pre-trained model and the batch converter.

        Parameters
        ----------
        dataset: Dataset
            The dataset to be used to fit the Esm1bEncoder.
        instance_type: str
            The type of instance to be used to fit the ESM.

        Returns
        -------
        encoder: a fitted ESM
        """

        if self.esm_function in ESM_DIMENSIONS:

            esm_callable = ESM_FUNCTIONS[self.esm_function]
            self.layers = ESM_LAYERS[self.esm_function]

            model, self.alphabet = esm_callable()
            self.model = model.to(self.device)
            self.batch_converter = self.alphabet.get_batch_converter()

            if self.num_gpus is not None:
                self.is_ddf = True
            else:
                self.num_gpus = 0
                self.is_ddf = False

            return self
        else:
            raise ValueError(f"Invalid esm_function. Available functions are: {list(ESM_DIMENSIONS.keys())}")

<<<<<<< HEAD
    def _fit_batch(self, dataset: Dataset, instance_type: str) -> 'ESMEncoder':

        return self._fit(dataset, instance_type)
=======
    @staticmethod
    def _generate_esm_model(model: nn.Module,
                            layers: int,
                            instances: dict,
                            batch_size: int,
                            batch_converter: callable,
                            output_dim: int,
                            num_gpus: int,
                            alphabet: Alphabet,
                            is_ddf: bool):
        """
        Generate the ESM model.

        Parameters
        ----------
        model: nn.Module
            The ESM model.
        layers: int
            The number of layers of the ESM model.
        instances: dict
            The instances to be encoded.
        batch_size: int
            The batch size to be used in the encoding process.
        batch_converter: callable
            The batch converter to be used in the encoding process.
        output_dim: int
            The output dimension of the ESM model.
        num_gpus: int
            The number of GPUs to be used in the encoding process.
        alphabet: Alphabet
            The alphabet of the ESM model.
        is_ddf: bool
            Whether to use DDP or not.
        """

        if is_ddf:
            fsdp_params = dict(
                mixed_precision=True,
                flatten_parameters=True,
                state_dict_device=torch.device("cpu"),  # reduce GPU mem usage
                cpu_offload=False,  # enable cpu offloading
            )

            with enable_wrap(wrapper_cls=FSDP, **fsdp_params):
                model.eval()

                ddp_model = ESMModel(alphabet=alphabet, num_layers=model.num_layers, embed_dim=model.embed_dim,
                                     attention_heads=model.attention_heads, token_dropout=model.token_dropout,
                                     is_ddp=True, num_gpus=num_gpus)
                ddp_model.load_state_dict(model.state_dict())
                model = ddp_model

                # Wrap each layer in FSDP separately
                for name, child in model.named_children():

                    if name == "layers":
                        for layer_name, layer in child.named_children():
                            wrapped_layer = wrap(layer)
                            setattr(child, layer_name, wrapped_layer)

                model = wrap(model)

        res = []
        batch = []
        batch_ids = []

        pbar = tqdm(desc="ESM", total=len(instances.items()))
        for instance_id, instance_representation in instances.items():

            batch.append((instance_id, instance_representation))
            batch_ids.append(instance_id)
            if len(batch) == batch_size:
                representations = {}
                _, _, batch_tokens = batch_converter(batch)

                if is_ddf:
                    batch_tokens = batch_tokens.cuda()
                else:
                    batch_tokens = batch_tokens.to("cpu")

                with torch.no_grad():
                    results = model(batch_tokens, repr_layers=[layers], return_contacts=False)
                    representations['representations'] = results["representations"][layers].cpu().detach().numpy()

                    for i, batch_instance_id in enumerate(batch_ids):
                        if output_dim == 2:
                            res.append((batch_instance_id,
                                        representations['representations'][i, 1: len(batch[i][1]) + 1].mean(0)))
                        else:
                            res.append((batch_instance_id,
                                        representations['representations'][i, 1: len(batch[i][1]) + 1]))

                    batch = []
                    batch_ids = []
                    pbar.update(batch_size)

        if len(batch) != 0:

            representations = {}
            _, _, batch_tokens = batch_converter(batch)

            if is_ddf:
                batch_tokens = batch_tokens.cuda()
            else:
                batch_tokens = batch_tokens.to("cpu")

            results = model(batch_tokens, repr_layers=[layers], return_contacts=False)
            representations['representations'] = results["representations"][layers].cpu().detach().numpy()

            for i, batch_instance_id in enumerate(batch_ids):
                if output_dim == 2:
                    res.append((batch_instance_id,
                                representations['representations'][i, 1: len(batch[i][1]) + 1].mean(0)))
                else:
                    res.append((batch_instance_id,
                                representations['representations'][i, 1: len(batch[i][1]) + 1]))

            pbar.update(len(batch_ids))

        return res
>>>>>>> 54bf963b

    @call_set_features_names
    def _transform(self, dataset: Dataset, instance_type: str) -> Dataset:
        """
        It encodes a protein sequence with the embedding layer of the pre-trained model ESM-1B.

        Parameters
        ----------
        dataset: Dataset
            The dataset to be used to encode the protein sequences.
        instance_type: str
            The instance type to be encoded.

        Returns
        -------
        encoded_sequence: np.ndarray
            The encoded protein sequence.
        """
        # it has to run in batch of 16, otherwise can lead to OOM issues

        instances = dataset.get_instances(instance_type)

        # initialize the model with FSDP wrapper

        if self.is_ddf:
            res = TorchSpawner().run(self._generate_esm_model,
                                     model=self.model,
                                     layers=self.layers,
                                     instances=instances,
                                     batch_size=self.batch_size,
                                     batch_converter=self.batch_converter,
                                     output_dim=self.output_dim,
                                     num_gpus=self.num_gpus,
                                     alphabet=self.alphabet,
                                     is_ddf=self.is_ddf)

        else:
            res = self._generate_esm_model(self.model,
                                           layers=self.layers,
                                           instances=instances,
                                           batch_size=self.batch_size,
                                           batch_converter=self.batch_converter,
                                           output_dim=self.output_dim,
                                           num_gpus=self.num_gpus,
                                           alphabet=self.alphabet,
                                           is_ddf=self.is_ddf)

        dataset.features[instance_type] = dict(res)

        if instance_type not in dataset.features_fields:
            dataset.features_fields[instance_type] = self.features_names
        else:
            dataset.features_fields[instance_type].extend(self.features_names)

        return dataset<|MERGE_RESOLUTION|>--- conflicted
+++ resolved
@@ -83,11 +83,12 @@
         else:
             raise ValueError(f"Invalid esm_function. Available functions are: {list(ESM_DIMENSIONS.keys())}")
 
-<<<<<<< HEAD
+
     def _fit_batch(self, dataset: Dataset, instance_type: str) -> 'ESMEncoder':
 
         return self._fit(dataset, instance_type)
-=======
+
+
     @staticmethod
     def _generate_esm_model(model: nn.Module,
                             layers: int,
@@ -208,7 +209,6 @@
             pbar.update(len(batch_ids))
 
         return res
->>>>>>> 54bf963b
 
     @call_set_features_names
     def _transform(self, dataset: Dataset, instance_type: str) -> Dataset:
